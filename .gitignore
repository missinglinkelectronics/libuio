#
# Normal rules
#
.*

#
# git files that we don't want to ignore even if they are dot-files
#
!.gitignore
!.mailmap

#
# gnu global files
#
GPATH
GRTAGS
GSYMS
GTAGS

*.orig
*~
\#*#

#
# autotools generated files and directories
#
ABOUT-NLS
ChangeLog
INSTALL
Makefile.in
aclocal.m4
autom4te.cache/
compile
config.guess
config.h.in
config.log
config.rpath
config.sub
configure
depcomp
doc/
doxygen.warn
install-sh
libUIO-uninstalled.pc
libUIO.dox
libUIO.la
libUIO.pc
ltmain.sh
lsuio.info
m4/
missing
<<<<<<< HEAD
po/Makefile.in.in
po/Makevars.template
po/Rules-quot
po/*.header
po/*.sed
po/*.sin
po/libuio.pot
po/stamp-po
texinfo.tex
=======
texinfo.tex

#
# ignore package archive
#
*.tar.*
>>>>>>> 8c603a97
<|MERGE_RESOLUTION|>--- conflicted
+++ resolved
@@ -49,7 +49,6 @@
 lsuio.info
 m4/
 missing
-<<<<<<< HEAD
 po/Makefile.in.in
 po/Makevars.template
 po/Rules-quot
@@ -59,11 +58,8 @@
 po/libuio.pot
 po/stamp-po
 texinfo.tex
-=======
-texinfo.tex
 
 #
 # ignore package archive
 #
-*.tar.*
->>>>>>> 8c603a97
+*.tar.*